import torch
import torch.nn as nn
import torchquantum as tq
import torchquantum.functional as tqf
import numpy as np

from enum import IntEnum
from torchquantum.functional import mat_dict
from torchquantum.quantization.clifford_quantization import CliffordQuantizer
from abc import ABCMeta
from .macro import C_DTYPE, F_DTYPE
from torchpack.utils.logging import logger
from typing import Iterable, Union, List

__all__ = [
    "op_name_dict",
    "Operator",
    "Operation",
    "DiagonalOperation",
    "Observable",
    "Hadamard",
    "H",
    "SHadamard",
    "SH",
    "PauliX",
    "PauliY",
    "PauliZ",
    "I",
    "S",
    "T",
    "SX",
    "CNOT",
    "CZ",
    "CY",
    "RX",
    "RY",
    "RZ",
    "RXX",
    "RYY",
    "RZZ",
    "RZX",
    "SWAP",
    "SSWAP",
    "CSWAP",
    "Toffoli",
    "PhaseShift",
    "Rot",
    "MultiRZ",
    "CRX",
    "CRY",
    "CRZ",
    "CRot",
    "U1",
    "U2",
    "U3",
    "CU1",
    "CU2",
    "CU3",
    "QubitUnitary",
    "QubitUnitaryFast",
    "TrainableUnitary",
    "TrainableUnitaryStrict",
    "MultiCNOT",
    "MultiXCNOT",
    "Reset",
    "SingleExcitation",
    "EchoedCrossResonance",
    "ECR",
    "SDG",
<<<<<<< HEAD
    "SXDG",
    "TDG",
=======
    "TDG",
    'SXDG',
    "CH",
    "CCZ",
>>>>>>> 5eb2cb8b
    "ISWAP",
    "CS",
    "CSDG",
    "CSX",
<<<<<<< HEAD
    "CH",
    "CHadamard",
    "CCZ",
    "DCX",
    "XXMINYY",
    "XXPLUSYY",
    "C3X",
=======
    "R",
>>>>>>> 5eb2cb8b
]


class WiresEnum(IntEnum):
    """Integer enumeration class
    to represent the number of wires
    an operation acts on."""

    AnyWires = -1
    AllWires = 0


class NParamsEnum(IntEnum):
    """Integer enumeration class
    to represent the number of wires
    an operation acts on"""

    AnyNParams = -1


AnyNParams = NParamsEnum.AnyNParams


AllWires = WiresEnum.AllWires
"""IntEnum: An enumeration which represents all wires in the
subsystem. It is equivalent to an integer with value 0."""

AnyWires = WiresEnum.AnyWires
"""IntEnum: An enumeration which represents any wires in the
subsystem. It is equivalent to an integer with value -1."""


class Operator(tq.QuantumModule):
    """The class for quantum operators."""

    fixed_ops = [
        "Hadamard",
        "SHadamard",
        "PauliX",
        "PauliY",
        "PauliZ",
        "I",
        "S",
        "T",
        "SX",
        "CNOT",
        "CZ",
        "CY",
        "SWAP",
        "SSWAP",
        "CSWAP",
        "Toffoli",
        "MultiCNOT",
        "MultiXCNOT",
        "Reset",
        "EchoedCrossResonance",
        "SDG",
<<<<<<< HEAD
        "SXDG",
        "TDG",
=======
        "TDG",
        "SXDG",
        "CH",
        "CCZ",
>>>>>>> 5eb2cb8b
        "ISWAP",
        "CS",
        "CSDG",
        "CSX",
<<<<<<< HEAD
        "CHadamard",
        "CCZ",
        "DCX",
        "C3X",
=======
>>>>>>> 5eb2cb8b
    ]

    parameterized_ops = [
        "RX",
        "RY",
        "RZ",
        "RXX",
        "RYY",
        "RZZ",
        "RZX",
        "PhaseShift",
        "Rot",
        "MultiRZ",
        "CRX",
        "CRY",
        "CRZ",
        "CRot",
        "U1",
        "U2",
        "U3",
        "CU1",
        "CU2",
        "CU3",
        "QubitUnitary",
        "QubitUnitaryFast",
        "TrainableUnitary",
        "TrainableUnitaryStrict",
        "SingleExcitation",
<<<<<<< HEAD
        "XXMINYY",
        "XXPLUSYY",
=======
        "R",
>>>>>>> 5eb2cb8b
    ]

    @property
    def name(self):
        """String for the name of the operator."""
        return self._name

    @name.setter
    def name(self, value):
        """Set the name of the operator.

        Args:
            value (str): operator name.

        """
        self._name = value

    def __init__(
        self,
        has_params: bool = False,
        trainable: bool = False,
        init_params=None,
        n_wires=None,
        wires=None,
        inverse=False
    ):
        """__init__ function for Operator.

        Args:
            has_params (bool, optional): Whether the operations has parameters.
                Defaults to False.
            trainable (bool, optional): Whether the parameters are trainable
                (if contains parameters). Defaults to False.
            init_params (torch.Tensor, optional): Initial parameters.
                Defaults to None.
            n_wires (int, optional): Number of qubits. Defaults to None.
            wires (Union[int, List[int]], optional): Which qubit the operation
                is applied to. Defaults to None.
        """
        super().__init__()
        self.params = None
        # number of wires of the operator
        # n_wires is used in gates that can be applied to arbitrary number
        # of qubits such as MultiRZ
        self.n_wires = n_wires
        # wires that the operator applies to
        self.wires = wires
        self._name = self.__class__.__name__
        # for static mode
        self.static_matrix = None
        self.inverse = inverse
        self.clifford_quantization = False

        try:
            assert not (trainable and not has_params)
        except AssertionError:
            has_params = True
            logger.warning(
                f"Module must have parameters to be trainable; "
                f"Switched 'has_params' to True."
            )

        self.has_params = has_params
        self.trainable = trainable
        if self.has_params:
            self.params = self.build_params(trainable=self.trainable)
            self.reset_params(init_params)

    @classmethod
    def _matrix(cls, params):
        """The unitary matrix of the operator.

        Args:
            params (torch.Tensor, optional): The parameters for parameterized
                operators.

        Returns: None.

        """
        raise NotImplementedError

    @property
    def matrix(self):
        """The unitary matrix of the operator."""
        return self._matrix(self.params)

    @classmethod
    def _eigvals(cls, params):
        """The eigenvalues of the unitary matrix of the operator.

        Args:
            params (torch.Tensor, optional): The parameters for parameterized
                operators.

        Returns: None.

        """
        # Warning: The eigenvalues of the operator {cls.__name__} are not defined.
        return None

    @property
    def eigvals(self):
        """The eigenvalues of the unitary matrix of the operator.

        Returns: Eigenvalues.

        """
        return self._eigvals(self.params)

    def _get_unitary_matrix(self):
        """Obtain the unitary matrix of the operator.

        Returns: Unitary matrix.

        """
        return self.matrix

    def set_wires(self, wires):
        """Set which qubits the operator is applied to.

        Args:
            wires (Union[int, List[int]]): Qubits the operator is applied to.

        Returns: None.

        """
        self.wires = [wires] if isinstance(wires, int) else wires

    def forward(
        self, q_device: tq.QuantumDevice, wires=None, params=None, inverse=None
    ):
        """Apply the operator to the quantum device states.

        Args:
            q_device (torchquantum.QuantumDevice): Quantum Device that the
                operator is applied to.
            wires (Union[int, List[int]]): Qubits that the operator is
                applied to.
            params (torch.Tensor): Parameters of the operator
            inverse (bool): Whether inverse the unitary matrix of the operator.

        Returns:

        """
        if inverse is not None:
            logger.warning("replace the inverse flag with the input")
            self.inverse = inverse
        # try:
        #     assert self.name in self.fixed_ops or \
        #            self.has_params ^ (params is not None)
        # except AssertionError as err:
        #     logger.exception(f"Parameterized gate either has its "
        #                      f"own parameters or has input as parameters")
        #     raise err

        # try:
        #     assert not (self.wires is None and wires is None)
        # except AssertionError as err:
        #     logger.exception(f"Need to specify the wires either when "
        #                      f"initialize or when forward")
        #     raise err

        if params is not None:
            self.params = params

        if self.params is not None:
            self.params = (
                self.params.unsqueeze(-1) if self.params.dim() == 1 else self.params
            )

        if wires is not None:
            # update the wires
            wires = [wires] if isinstance(wires, int) else wires
            self.wires = wires

        # self.inverse = inverse

        if self.static_mode:
            self.parent_graph.add_op(self)
            return

        # non-parameterized gate
        if self.params is None:
            if self.n_wires is None:
                self.func(q_device, self.wires, inverse=self.inverse)  # type: ignore
            else:
                self.func(q_device, self.wires, n_wires=self.n_wires, inverse=self.inverse)  # type: ignore
        else:
            if isinstance(self.noise_model_tq, tq.NoiseModelTQPhase):
                params = self.noise_model_tq.add_noise(self.params)
            else:
                params = self.params

            if self.clifford_quantization:
                params = CliffordQuantizer.quantize_sse(params)
            if self.n_wires is None:
                self.func(q_device, self.wires, params=params, inverse=self.inverse)
            else:
                self.func(
                    q_device,
                    self.wires,
                    params=params,
                    n_wires=self.n_wires,
                    inverse=self.inverse,
                )

        if self.noise_model_tq is not None and self.noise_model_tq.is_add_noise:
            noise_ops = self.noise_model_tq.sample_noise_op(self)
            if len(noise_ops):
                for noise_op in noise_ops:
                    noise_op(q_device)

    def __repr__(self):
        return f" class: {self.name} \n parameters: {self.params} \n wires: {self.wires} \n inverse: {self.inverse}"


class Observable(Operator, metaclass=ABCMeta):
    """Class for Observables."""

    def __init__(
        self,
        has_params: bool = False,
        trainable: bool = False,
        init_params=None,
        n_wires=None,
        wires=None,
        inverse=False,
    ):
        """Init function of the Observable class
        
        Args:
            has_params (bool, optional): Whether the operations has parameters.
                Defaults to False.
            trainable (bool, optional): Whether the parameters are trainable
                (if contains parameters). Defaults to False.
            init_params (torch.Tensor, optional): Initial parameters.
                Defaults to None.
            n_wires (int, optional): Number of qubits. Defaults to None.
            wires (Union[int, List[int]], optional): Which qubit the operation
                is applied to. Defaults to None.
        """
        super().__init__(
            has_params=has_params,
            trainable=trainable,
            init_params=init_params,
            n_wires=n_wires,
            wires=wires,
            inverse=inverse
        )
        self.return_type = None

    def diagonalizing_gates(self):
        """The diagonalizing gates when perform measurements.

        Returns: None.

        """
        raise NotImplementedError


class Operation(Operator, metaclass=ABCMeta):
    """_summary_"""

    def __init__(
        self,
        has_params: bool = False,
        trainable: bool = False,
        init_params=None,
        n_wires=None,
        wires=None,
        inverse=False
    ):
        """_summary_

        Args:
            has_params (bool, optional): Whether the operations has parameters.
                Defaults to False.
            trainable (bool, optional): Whether the parameters are trainable
                (if contains parameters). Defaults to False.
            init_params (torch.Tensor, optional): Initial parameters.
                Defaults to None.
            n_wires (int, optional): Number of qubits. Defaults to None.
            wires (Union[int, List[int]], optional): Which qubit the operation is applied to.
                Defaults to None.
        """
        super().__init__(
            has_params=has_params,
            trainable=trainable,
            init_params=init_params,
            n_wires=n_wires,
            wires=wires,
            inverse=inverse
        )
        if type(self.num_wires) == int:
            self.n_wires = self.num_wires

    @property
    def matrix(self):
        """The unitary matrix of the operator."""
        op_matrix = self._matrix(self.params)

        return op_matrix

    @property
    def eigvals(self):
        """ "The eigenvalues of the unitary matrix of the operator.

        Returns:
            torch.Tensor: Eigenvalues.

        """
        op_eigvals = self._eigvals(self.params)

        return op_eigvals

    def init_params(self):
        """Initialize the parameters.

        Raises:
            NotImplementedError: The init param function is not implemented.
        """
        raise NotImplementedError

    def build_params(self, trainable):
        """Build parameters.

        Args:
            trainable (bool): Whether the parameters are trainable.

        Returns:
            torch.Tensor: Built parameters.
        """
        parameters = nn.Parameter(torch.empty([1, self.num_params], dtype=F_DTYPE))
        parameters.requires_grad = True if trainable else False
        # self.register_parameter(f"{self.name}_params", parameters)
        return parameters

    def reset_params(self, init_params=None):
        """Reset parameters.

        Args:
            init_params (torch.Tensor, optional): Input the initialization
                parameters. Defaults to None.
        """
        if init_params is not None:
            if isinstance(init_params, Iterable):
                for k, init_param in enumerate(init_params):
                    torch.nn.init.constant_(self.params[:, k], init_param)
            else:
                torch.nn.init.constant_(self.params, init_params)
        else:
            torch.nn.init.uniform_(self.params, -np.pi, np.pi)


class DiagonalOperation(Operation, metaclass=ABCMeta):
    """Class for Diagonal Operation."""

    @classmethod
    def _eigvals(cls, params):
        """The eigenvalues of the unitary matrix of the operator.

        Args:
            params (torch.Tensor, optional): The parameters for parameterized
                operators.

        Returns: None.
        raise NotImplementedError
        """

    @property
    def eigvals(self):
        """The eigenvalues of the unitary matrix of the operator.

        Returns: Eigenvalues.

        """
        return super().eigvals

    @classmethod
    def _matrix(cls, params):
        """The unitary matrix of the operator.

        Args:
            params (torch.Tensor, optional): The parameters for parameterized
                operators.

        Returns: None.

        """
        return torch.diag(cls._eigvals(params))


class Hadamard(Observable, metaclass=ABCMeta):
    """Class for Hadamard Gate."""

    num_params = 0
    num_wires = 1
    eigvals = torch.tensor([1, -1], dtype=C_DTYPE)
    matrix = mat_dict["hadamard"]
    func = staticmethod(tqf.hadamard)

    @classmethod
    def _matrix(cls, params):
        return cls.matrix

    @classmethod
    def _eigvals(cls, params):
        return cls.eigvals

    def diagonalizing_gates(self):
        return [tq.RY(has_params=True, trainable=False, init_params=-np.pi / 4)]


class SHadamard(Operation, metaclass=ABCMeta):
    """Class for SHadamard Gate."""

    num_params = 0
    num_wires = 1
    matrix = mat_dict["shadamard"]
    func = staticmethod(tqf.shadamard)

    @classmethod
    def _matrix(cls, params):
        return cls.matrix


   

class PauliX(Observable, metaclass=ABCMeta):
    """Class for Pauli X Gate."""

    num_params = 0
    num_wires = 1
    eigvals = torch.tensor([1, -1], dtype=C_DTYPE)
    matrix = mat_dict["paulix"]
    func = staticmethod(tqf.paulix)

    @classmethod
    def _matrix(cls, params):
        return cls.matrix

    @classmethod
    def _eigvals(cls, params):
        return cls.eigvals

    def diagonalizing_gates(self):
        return [tq.Hadamard()]


class PauliY(Observable, metaclass=ABCMeta):
    """Class for Pauli Y Gate."""

    num_params = 0
    num_wires = 1
    eigvals = torch.tensor([1, -1], dtype=C_DTYPE)
    matrix = mat_dict["pauliy"]
    func = staticmethod(tqf.pauliy)

    @classmethod
    def _matrix(cls, params):
        return cls.matrix

    @classmethod
    def _eigvals(cls, params):
        return cls.eigvals

    def diagonalizing_gates(self):
        return [tq.PauliZ(), tq.S(), tq.Hadamard()]


class PauliZ(Observable, metaclass=ABCMeta):
    """Class for Pauli Z Gate."""

    num_params = 0
    num_wires = 1
    eigvals = torch.tensor([1, -1], dtype=C_DTYPE)
    matrix = mat_dict["pauliz"]
    func = staticmethod(tqf.pauliz)

    @classmethod
    def _matrix(cls, params):
        return cls.matrix

    @classmethod
    def _eigvals(cls, params):
        return cls.eigvals

    def diagonalizing_gates(self):
        return []


class I(Observable, metaclass=ABCMeta):
    """Class for Identity Gate."""

    num_params = 0
    num_wires = 1
    eigvals = torch.tensor([1, 1], dtype=C_DTYPE)
    matrix = mat_dict["i"]
    func = staticmethod(tqf.i)

    @classmethod
    def _matrix(cls, params):
        return cls.matrix

    @classmethod
    def _eigvals(cls, params):
        return cls.eigvals

    def diagonalizing_gates(self):
        return []


class S(DiagonalOperation, metaclass=ABCMeta):
    """Class for S Gate."""

    num_params = 0
    num_wires = 1
    eigvals = torch.tensor([1, 1j], dtype=C_DTYPE)
    matrix = mat_dict["s"]
    func = staticmethod(tqf.s)

    @classmethod
    def _matrix(cls, params):
        return cls.matrix

    @classmethod
    def _eigvals(cls, params):
        return cls.eigvals


class T(DiagonalOperation, metaclass=ABCMeta):
    """Class for T Gate."""

    num_params = 0
    num_wires = 1
    eigvals = torch.tensor([1, 1j], dtype=C_DTYPE)
    matrix = mat_dict["t"]
    func = staticmethod(tqf.t)

    @classmethod
    def _matrix(cls, params):
        return cls.matrix

    @classmethod
    def _eigvals(cls, params):
        return cls.eigvals


class SX(Operation, metaclass=ABCMeta):
    """Class for SX Gate."""

    num_params = 0
    num_wires = 1
    eigvals = torch.tensor([1, 1j], dtype=C_DTYPE)
    matrix = mat_dict["sx"]
    func = staticmethod(tqf.sx)

    @classmethod
    def _matrix(cls, params):
        return cls.matrix

    @classmethod
    def _eigvals(cls, params):
        return cls.eigvals

   


class CNOT(Operation, metaclass=ABCMeta):
    """Class for CNOT Gate."""

    num_params = 0
    num_wires = 2
    matrix = mat_dict["cnot"]
    func = staticmethod(tqf.cnot)

    @classmethod
    def _matrix(cls, params):
        return cls.matrix


class CZ(DiagonalOperation, metaclass=ABCMeta):
    """Class for CZ Gate."""

    num_params = 0
    num_wires = 2
    eigvals = np.array([1, 1, 1, -1])
    matrix = mat_dict["cz"]
    func = staticmethod(tqf.cz)

    @classmethod
    def _matrix(cls, params):
        return cls.matrix

    @classmethod
    def _eigvals(cls, params):
        return cls.eigvals


class CY(Operation, metaclass=ABCMeta):
    """Class for CY Gate."""

    num_params = 0
    num_wires = 2
    matrix = mat_dict["cy"]
    func = staticmethod(tqf.cy)

    @classmethod
    def _matrix(cls, params):
        return cls.matrix


class SWAP(Operation, metaclass=ABCMeta):
    """Class for SWAP Gate."""

    num_params = 0
    num_wires = 2
    matrix = mat_dict["swap"]
    func = staticmethod(tqf.swap)

    @classmethod
    def _matrix(cls, params):
        return cls.matrix


class SSWAP(Operation, metaclass=ABCMeta):
    """Class for SSWAP Gate."""

    num_params = 0
    num_wires = 2
    matrix = mat_dict["sswap"]
    func = staticmethod(tqf.sswap)

    @classmethod
    def _matrix(cls, params):
        return cls.matrix


class CSWAP(Operation, metaclass=ABCMeta):
    """Class for CSWAP Gate."""

    num_params = 0
    num_wires = 3
    matrix = mat_dict["cswap"]
    func = staticmethod(tqf.cswap)

    @classmethod
    def _matrix(cls, params):
        return cls.matrix


class Toffoli(Operation, metaclass=ABCMeta):
    """Class for Toffoli Gate."""

    num_params = 0
    num_wires = 3
    matrix = mat_dict["toffoli"]
    func = staticmethod(tqf.toffoli)

    @classmethod
    def _matrix(cls, params):
        return cls.matrix


class RX(Operation, metaclass=ABCMeta):
    """Class for RX Gate."""

    num_params = 1
    num_wires = 1
    func = staticmethod(tqf.rx)

    @classmethod
    def _matrix(cls, params):
        return tqf.rx_matrix(params)


class RY(Operation, metaclass=ABCMeta):
    """Class for RY Gate."""

    num_params = 1
    num_wires = 1
    func = staticmethod(tqf.ry)

    @classmethod
    def _matrix(cls, params):
        return tqf.ry_matrix(params)


class RZ(DiagonalOperation, metaclass=ABCMeta):
    """Class for RZ Gate."""

    num_params = 1
    num_wires = 1
    func = staticmethod(tqf.rz)

    @classmethod
    def _matrix(cls, params):
        return tqf.rz_matrix(params)


class PhaseShift(DiagonalOperation, metaclass=ABCMeta):
    """Class for PhaseShift Gate."""

    num_params = 1
    num_wires = 1
    func = staticmethod(tqf.phaseshift)

    @classmethod
    def _matrix(cls, params):
        return tqf.phaseshift_matrix(params)


class Rot(Operation, metaclass=ABCMeta):
    """Class for Rotation Gate."""

    num_params = 3
    num_wires = 1
    func = staticmethod(tqf.rot)

    @classmethod
    def _matrix(cls, params):
        return tqf.rot_matrix(params)


class MultiRZ(DiagonalOperation, metaclass=ABCMeta):
    """Class for Multi-qubit RZ Gate."""

    num_params = 1
    num_wires = AnyWires
    func = staticmethod(tqf.multirz)

    @classmethod
    def _matrix(cls, params, n_wires):
        return tqf.multirz_matrix(params, n_wires)


class RXX(Operation, metaclass=ABCMeta):
    """Class for RXX Gate."""

    num_params = 1
    num_wires = 2
    func = staticmethod(tqf.rxx)

    @classmethod
    def _matrix(cls, params):
        return tqf.rxx_matrix(params)


class RYY(Operation, metaclass=ABCMeta):
    """Class for RYY Gate."""

    num_params = 1
    num_wires = 2
    func = staticmethod(tqf.ryy)

    @classmethod
    def _matrix(cls, params):
        return tqf.ryy_matrix(params)


class RZZ(DiagonalOperation, metaclass=ABCMeta):
    """Class for RZZ Gate."""

    num_params = 1
    num_wires = 2
    func = staticmethod(tqf.rzz)

    @classmethod
    def _matrix(cls, params):
        return tqf.rzz_matrix(params)


class RZX(Operation, metaclass=ABCMeta):
    """Class for RZX Gate."""

    num_params = 1
    num_wires = 2
    func = staticmethod(tqf.rzx)

    @classmethod
    def _matrix(cls, params):
        return tqf.rzx_matrix(params)


class TrainableUnitary(Operation, metaclass=ABCMeta):
    """Class for TrainableUnitary Gate."""

    num_params = AnyNParams
    num_wires = AnyWires
    func = staticmethod(tqf.qubitunitaryfast)


    def build_params(self, trainable):
        """Build the parameters for the gate.

        Args:
            trainable (bool): Whether the parameters are trainble.

        Returns:
            torch.Tensor: Parameters.

        """
        parameters = nn.Parameter(
            torch.empty(1, 2**self.n_wires, 2**self.n_wires, dtype=C_DTYPE)
        )
        parameters.requires_grad = True if trainable else False
        # self.register_parameter(f"{self.name}_params", parameters)
        return parameters

    def reset_params(self, init_params=None):
        """Reset the parameters.

        Args:
            init_params (torch.Tensor, optional): Initial parameters.

        Returns:
            None.

        """
        mat = torch.randn((1, 2**self.n_wires, 2**self.n_wires), dtype=C_DTYPE)
        U, Sigma, V = torch.svd(mat)
        self.params.data.copy_(U.matmul(V.permute(0, 2, 1)))

    @staticmethod
    def _matrix(self, params):
        return tqf.qubitunitaryfast(params)


class TrainableUnitaryStrict(TrainableUnitary, metaclass=ABCMeta):
    """Class for Strict Unitary matrix gate."""

    num_params = AnyNParams
    num_wires = AnyWires
    func = staticmethod(tqf.qubitunitarystrict)


class CRX(Operation, metaclass=ABCMeta):
    """Class for Controlled Rotation X gate."""

    num_params = 1
    num_wires = 2
    func = staticmethod(tqf.crx)

    @classmethod
    def _matrix(cls, params):
        return tqf.crx_matrix(params)


class CRY(Operation, metaclass=ABCMeta):
    """Class for Controlled Rotation Y gate."""

    num_params = 1
    num_wires = 2
    func = staticmethod(tqf.cry)

    @classmethod
    def _matrix(cls, params):
        return tqf.cry_matrix(params)


class CRZ(Operation, metaclass=ABCMeta):
    """Class for Controlled Rotation Z gate."""

    num_params = 1
    num_wires = 2
    func = staticmethod(tqf.crz)

    @classmethod
    def _matrix(cls, params):
        return tqf.crz_matrix(params)


class CRot(Operation, metaclass=ABCMeta):
    """Class for Controlled Rotation gate."""

    num_params = 3
    num_wires = 2
    func = staticmethod(tqf.crot)

    @classmethod
    def _matrix(cls, params):
        return tqf.crot_matrix(params)


class U1(DiagonalOperation, metaclass=ABCMeta):
    """Class for Controlled Rotation Y gate.  U1 is the same
    as phaseshift.
    """

    num_params = 1
    num_wires = 1
    func = staticmethod(tqf.u1)

    @classmethod
    def _matrix(cls, params):
        return tqf.u1_matrix(params)


class CU1(DiagonalOperation, metaclass=ABCMeta):
    """Class for controlled U1 gate."""

    num_params = 1
    num_wires = 2
    func = staticmethod(tqf.cu1)

    @classmethod
    def _matrix(cls, params):
        return tqf.cu1_matrix(params)


class U2(Operation, metaclass=ABCMeta):
    """Class for U2 gate."""

    num_params = 2
    num_wires = 1
    func = staticmethod(tqf.u2)

    @classmethod
    def _matrix(cls, params):
        return tqf.u2_matrix(params)


class CU2(Operation, metaclass=ABCMeta):
    """Class for controlled U2 gate."""

    num_params = 2
    num_wires = 2
    func = staticmethod(tqf.cu2)

    @classmethod
    def _matrix(cls, params):
        return tqf.cu2_matrix(params)


class U3(Operation, metaclass=ABCMeta):
    """Class for U3 gate."""

    num_params = 3
    num_wires = 1
    func = staticmethod(tqf.u3)

    @classmethod
    def _matrix(cls, params):
        return tqf.u3_matrix(params)


class CU3(Operation, metaclass=ABCMeta):
    """Class for Controlled U3 gate."""

    num_params = 3
    num_wires = 2
    func = staticmethod(tqf.cu3)

    @classmethod
    def _matrix(cls, params):
        return tqf.cu3_matrix(params)


class QubitUnitary(Operation, metaclass=ABCMeta):
    """Class for controlled Qubit Unitary gate."""

    num_params = AnyNParams
    num_wires = AnyWires
    func = staticmethod(tqf.qubitunitary)

    @classmethod
    def _matrix(cls, params):
        return tqf.qubitunitary_matrix(params)

    def build_params(self, trainable):
        return None

    def reset_params(self, init_params=None):
        self.params = torch.tensor(init_params, dtype=C_DTYPE)
        self.register_buffer(f"{self.name}_unitary", self.params)


class QubitUnitaryFast(Operation, metaclass=ABCMeta):
    """Class for fast implementation of
    controlled Qubit Unitary gate."""

    num_params = AnyNParams
    num_wires = AnyWires
    func = staticmethod(tqf.qubitunitaryfast)

    def __init__(
        self,
        has_params: bool = False,
        trainable: bool = False,
        init_params=None,
        n_wires=None,
        wires=None,
    ):
        super().__init__(
            has_params=True,
            trainable=trainable,
            init_params=init_params,
            n_wires=n_wires,
            wires=wires,
        )

    @classmethod
    def from_controlled_operation(
        cls,
        op,
        c_wires,
        t_wires,
        trainable,
    ):
        """

        Args:
            op: the operation
            c_wires: controlled wires, will only be a set such as 1, [2,3]
            t_wires: can be a list of list of wires, multiple sets
            [[1,2], [3,4]]
            trainable:
        """
        op = op
        c_wires = np.array(c_wires)
        t_wires = np.array(t_wires)
        trainable = trainable
        # self.n_t_wires = op.n_wires
        # assert len(t_wires) == op.n_wires

        orig_u = op.matrix
        orig_u_n_wires = op.n_wires

        wires = []

        if c_wires.ndim == 0:
            # only one control qubit
            # 1
            n_c_wires = 1
            wires.append(c_wires.item())
        elif c_wires.ndim == 1:
            # multiple control qubits
            # [1, 2]
            n_c_wires = c_wires.shape[0]
            wires.extend(list(c_wires))

        if t_wires.ndim == 0:
            # single qubit U on one set
            # 2
            n_t_wires = 1
            n_set_t_wires = 1
            wires.append(t_wires.item())
        elif t_wires.ndim == 1:
            # single qubit U on multiple sets
            # [1, 2, 3]
            # or multi qubit U on one set
            # [2, 3]
            n_t_wires = t_wires.shape[0]
            n_set_t_wires = n_t_wires // orig_u_n_wires
            wires.extend(list(t_wires.flatten()))

        elif t_wires.ndim == 2:
            # multi qubit unitary on multiple sets
            # [[2, 3], [4, 5]]
            n_t_wires = t_wires.flatten().shape[0]
            n_set_t_wires = n_t_wires // orig_u_n_wires
            wires.extend(list(t_wires.flatten()))

        n_wires = n_c_wires + n_t_wires

        # compute the new unitary, then permute
        unitary = torch.tensor(torch.zeros(2**n_wires, 2**n_wires, dtype=C_DTYPE))
        for k in range(2**n_wires - 2**n_t_wires):
            unitary[k, k] = 1.0 + 0.0j

        # compute kronecker product of all the controlled target

        controlled_u = None
        for k in range(n_set_t_wires):
            if controlled_u is None:
                controlled_u = orig_u
            else:
                controlled_u = torch.kron(controlled_u, orig_u)

        d_controlled_u = controlled_u.shape[-1]
        unitary[-d_controlled_u:, -d_controlled_u:] = controlled_u

        return cls(
            has_params=True,
            trainable=trainable,
            init_params=unitary,
            n_wires=n_wires,
            wires=wires,
        )

    @classmethod
    def _matrix(cls, params):
        return tqf.qubitunitaryfast_matrix(params)

    def build_params(self, trainable):
        return None

    def reset_params(self, init_params=None):
        self.params = torch.tensor(init_params, dtype=C_DTYPE)
        self.register_buffer(f"{self.name}_unitary", self.params)


class MultiCNOT(Operation, metaclass=ABCMeta):
    """Class for Multi qubit CNOT gate."""

    num_params = 0
    num_wires = AnyWires
    func = staticmethod(tqf.multicnot)

    @classmethod
    def _matrix(cls, params, n_wires):
        return tqf.multicnot_matrix(n_wires)

    @property
    def matrix(self):
        op_matrix = self._matrix(self.params, self.n_wires)
        return op_matrix


class MultiXCNOT(Operation, metaclass=ABCMeta):
    """Class for Multi qubit XCNOT gate."""

    num_params = 0
    num_wires = AnyWires
    func = staticmethod(tqf.multixcnot)

    @classmethod
    def _matrix(cls, params, n_wires):
        return tqf.multixcnot_matrix(n_wires)

    @property
    def matrix(self):
        op_matrix = self._matrix(self.params, self.n_wires)
        return op_matrix


class Reset(Operator, metaclass=ABCMeta):
    """Class for Reset gate."""

    num_params = 0
    num_wires = AnyWires
    func = staticmethod(tqf.reset)

    @classmethod
    def _matrix(cls, params):
        return None


class SingleExcitation(Operator, metaclass=ABCMeta):
    """Class for SingleExcitation gate."""

    num_params = 1
    num_wires = 2
    func = staticmethod(tqf.singleexcitation)

    @classmethod
    def _matrix(cls, params):
        return tqf.singleexcitation_matrix(params)


class ECR(Operation, metaclass=ABCMeta):
    """Class for Echoed Cross Resonance Gate."""

    num_params = 0
    num_wires = 2
    matrix = mat_dict["ecr"]
    func = staticmethod(tqf.ecr)

    @classmethod
    def _matrix(cls, params):
        return cls.matrix

<<<<<<< HEAD
class SDG(Observable, metaclass=ABCMeta):
    """Class for S Dagger Gate."""

    num_params = 0
    num_wires = 1
    eigvals = torch.tensor([1, -i], dtype=C_DTYPE)
=======
class SDG(Operation, metaclass=ABCMeta):
    """Class for SDG Gate."""

    num_params = 0
    num_wires = 1
>>>>>>> 5eb2cb8b
    matrix = mat_dict["sdg"]
    func = staticmethod(tqf.sdg)

    @classmethod
    def _matrix(cls, params):
        return cls.matrix

<<<<<<< HEAD
    @classmethod
    def _eigvals(cls, params):
        return cls.eigvals

    def diagonalizing_gates(self):
        return []
    
class SXDG(Observable, metaclass=ABCMeta):
    """Class for SX Dagger Gate."""

    num_params = 0
    num_wires = 1
    eigvals = torch.tensor([1, -i], dtype=C_DTYPE)
=======
class TDG(Operation, metaclass=ABCMeta):
    """Class for TDG Gate."""

    num_params = 0
    num_wires = 1
    matrix = mat_dict["tdg"]
    func = staticmethod(tqf.tdg)

    @classmethod
    def _matrix(cls, params):
        return cls.matrix

class SXDG(Operation, metaclass=ABCMeta):
    """Class for SXDG Gate."""

    num_params = 0
    num_wires = 1
>>>>>>> 5eb2cb8b
    matrix = mat_dict["sxdg"]
    func = staticmethod(tqf.sxdg)

    @classmethod
    def _matrix(cls, params):
        return cls.matrix

<<<<<<< HEAD
    @classmethod
    def _eigvals(cls, params):
        return cls.eigvals

    
class TDG(Observable, metaclass=ABCMeta):
    """Class for T Dagger Gate."""

    num_params = 0
    num_wires = 1
    eigvals = torch.tensor([1, np.exp(-1j * np.pi / 4)], dtype=C_DTYPE)
    matrix = mat_dict["tdg"]
    func = staticmethod(tqf.tdg)
=======
class CH(Operation, metaclass=ABCMeta):
    """Class for CH Gate."""

    num_params = 0
    num_wires = 2
    matrix = mat_dict["ch"]
    func = staticmethod(tqf.ch)
>>>>>>> 5eb2cb8b

    @classmethod
    def _matrix(cls, params):
        return cls.matrix

<<<<<<< HEAD
    @classmethod
    def _eigvals(cls, params):
        return cls.eigvals

    def diagonalizing_gates(self):
        return []
    
    
=======
class CCZ(Operation, metaclass=ABCMeta):
    """Class for CCZ Gate."""

    num_params = 0
    num_wires = 3
    matrix = mat_dict["ccz"]
    func = staticmethod(tqf.ccz)

    @classmethod
    def _matrix(cls, params):
        return cls.matrix

>>>>>>> 5eb2cb8b
class ISWAP(Operation, metaclass=ABCMeta):
    """Class for ISWAP Gate."""

    num_params = 0
    num_wires = 2
    matrix = mat_dict["iswap"]
    func = staticmethod(tqf.iswap)

    @classmethod
    def _matrix(cls, params):
        return cls.matrix
<<<<<<< HEAD
    
class CS(DiagonalOperation, metaclass=ABCMeta):
=======

class CS(Operation, metaclass=ABCMeta):
>>>>>>> 5eb2cb8b
    """Class for CS Gate."""

    num_params = 0
    num_wires = 2
    matrix = mat_dict["cs"]
<<<<<<< HEAD
    eigvals = np.array([1, 1, 1, 1j])
=======
>>>>>>> 5eb2cb8b
    func = staticmethod(tqf.cs)

    @classmethod
    def _matrix(cls, params):
        return cls.matrix
<<<<<<< HEAD
   
    @classmethod
    def _eigvals(cls, params):
        return cls.eigvals
    
class CSDG(DiagonalOperation, metaclass=ABCMeta):
    """Class for CS Dagger Gate."""
=======

class CSDG(Operation, metaclass=ABCMeta):
    """Class for CSDG Gate."""
>>>>>>> 5eb2cb8b

    num_params = 0
    num_wires = 2
    matrix = mat_dict["csdg"]
<<<<<<< HEAD
    eigvals = np.array([1, 1, 1, -1j])
=======
>>>>>>> 5eb2cb8b
    func = staticmethod(tqf.csdg)

    @classmethod
    def _matrix(cls, params):
        return cls.matrix
<<<<<<< HEAD
   
    @classmethod
    def _eigvals(cls, params):
        return cls.eigvals
 
=======

>>>>>>> 5eb2cb8b
class CSX(Operation, metaclass=ABCMeta):
    """Class for CSX Gate."""

    num_params = 0
    num_wires = 2
    matrix = mat_dict["csx"]
    func = staticmethod(tqf.csx)

    @classmethod
    def _matrix(cls, params):
        return cls.matrix

<<<<<<< HEAD
    
class CHadamard(Operation, metaclass=ABCMeta):
    """Class for CHadamard Gate."""

    num_params = 0
    num_wires = 2
    matrix = mat_dict["chadamard"]
    func = staticmethod(tqf.chadamard)

    @classmethod
    def _matrix(cls, params):
        return cls.matrix

class CCZ(DiagonalOperation, metaclass=ABCMeta):
    """Class for CCZ Gate."""

    num_params = 0
    num_wires = 3
    matrix = mat_dict["ccz"]
    eigvals = np.array([1, 1, 1, 1, 1, 1, 1, -1])
    func = staticmethod(tqf.ccz)

    @classmethod
    def _matrix(cls, params):
        return cls.matrix
    @classmethod
    def _eigvals(cls, params):
        return cls.eigvals
    
class DCX(Operation, metaclass=ABCMeta):
    """Class for DCX Gate."""

    num_params = 0
    num_wires = 2
    matrix = mat_dict["dcx"]
    func = staticmethod(tqf.dcx)

    @classmethod
    def _matrix(cls, params):
        return cls.matrix
    
class XXMINYY(Operation, metaclass=ABCMeta):
    """Class for XXMinusYY gate."""

    num_params = 2
    num_wires = 2
    func = staticmethod(tqf.xxminyy_matrix)

    @classmethod
    def _matrix(cls, params):
        return tqf.xxminyy_matrix(params)
    
class XXPLUSYY(Operation, metaclass=ABCMeta):
    """Class for XXPlusYY gate."""

    num_params = 2
    num_wires = 2
    func = staticmethod(tqf.xxplusyy_matrix)

    @classmethod
    def _matrix(cls, params):
        return tqf.xxplusyy_matrix(params)
    
class C3X(Operation, metaclass=ABCMeta):
    """Class for C3X gate."""
    
    num_params = 0
    num_wires = 4
    func = staticmethod(tqf.c3x)
    
    @classmethod
    def _matrix(cls, params):
        return tqf.qubitunitary_matrix(mat_dict['toffoli'])
=======
class R(DiagonalOperation, metaclass=ABCMeta):
    """Class for R Gate."""

    num_params = 1
    num_wires = 1
    func = staticmethod(tqf.r)

    @classmethod
    def _matrix(cls, params):
        return tqf.r_matrix(params)
>>>>>>> 5eb2cb8b

H = Hadamard
SH = SHadamard
EchoedCrossResonance = ECR
<<<<<<< HEAD
CH = CHadamard
=======
>>>>>>> 5eb2cb8b

op_name_dict = {
    "hadamard": Hadamard,
    "h": Hadamard,
    "shadamard": SHadamard,
    "sh": SHadamard,
    "paulix": PauliX,
    "x": PauliX,
    "pauliy": PauliY,
    "y": PauliY,
    "pauliz": PauliZ,
    "z": PauliZ,
    "i": I,
    "s": S,
    "t": T,
    "sx": SX,
    "cx": CNOT,
    "cnot": CNOT,
    "cz": CZ,
    "cy": CY,
    "rx": RX,
    "ry": RY,
    "rz": RZ,
    "rxx": RXX,
    "xx": RXX,
    "ryy": RYY,
    "yy": RYY,
    "rzz": RZZ,
    "zz": RZZ,
    "rzx": RZX,
    "zx": RZX,
    "swap": SWAP,
    "sswap": SSWAP,
    "cswap": CSWAP,
    "toffoli": Toffoli,
    "ccx": Toffoli,
    "phaseshift": PhaseShift,
    "rot": Rot,
    "multirz": MultiRZ,
    "crx": CRX,
    "cry": CRY,
    "crz": CRZ,
    "crot": CRot,
    "u1": U1,
    "p": U1,
    "u2": U2,
    "u3": U3,
    "u": U3,
    "cu1": CU1,
    "cp": CU1,
    "cr": CU1,
    "cphase": CU1,
    "cu2": CU2,
    "cu3": CU3,
    "cu": CU3,
    "qubitunitary": QubitUnitary,
    "qubitunitarystrict": QubitUnitaryFast,
    "qubitunitaryfast": QubitUnitaryFast,
    "trainableunitary": TrainableUnitary,
    "trainableunitarystrict": TrainableUnitaryStrict,
    "multicnot": MultiCNOT,
    "multixcnot": MultiXCNOT,
    "reset": Reset,
    "singleexcitation": SingleExcitation,
    "ecr": ECR,
    "echoedcrossresonance": ECR,
    "sdg": SDG,
<<<<<<< HEAD
    "sxdg": SXDG,
    "tdg": TDG,
    "iswap": ISWAP,   
    "cs": CS,
    "csdg": CSDG,
    "csx": CSX,
    "chadamard": CHadamard,
    "ch": CHadamard,
    "ccz": CCZ,
    "dcx":DCX,
    "xxminyy": XXMINYY,
    "xxplusyy": XXPLUSYY,
    "c3x": C3X,
=======
    "tdg": TDG,
    "sxdg": SXDG,
    "ch": CH,
    "ccz": CCZ,
    "iswap": ISWAP,
    "cs": CS,
    "csdg": CSDG,
    "csx": CSX,
    "r": R,
>>>>>>> 5eb2cb8b
}<|MERGE_RESOLUTION|>--- conflicted
+++ resolved
@@ -67,30 +67,21 @@
     "EchoedCrossResonance",
     "ECR",
     "SDG",
-<<<<<<< HEAD
-    "SXDG",
-    "TDG",
-=======
     "TDG",
     'SXDG',
     "CH",
     "CCZ",
->>>>>>> 5eb2cb8b
     "ISWAP",
     "CS",
     "CSDG",
     "CSX",
-<<<<<<< HEAD
-    "CH",
     "CHadamard",
     "CCZ",
     "DCX",
     "XXMINYY",
     "XXPLUSYY",
     "C3X",
-=======
     "R",
->>>>>>> 5eb2cb8b
 ]
 
 
@@ -148,26 +139,17 @@
         "Reset",
         "EchoedCrossResonance",
         "SDG",
-<<<<<<< HEAD
-        "SXDG",
-        "TDG",
-=======
         "TDG",
         "SXDG",
         "CH",
         "CCZ",
->>>>>>> 5eb2cb8b
         "ISWAP",
         "CS",
         "CSDG",
         "CSX",
-<<<<<<< HEAD
         "CHadamard",
-        "CCZ",
         "DCX",
         "C3X",
-=======
->>>>>>> 5eb2cb8b
     ]
 
     parameterized_ops = [
@@ -196,12 +178,9 @@
         "TrainableUnitary",
         "TrainableUnitaryStrict",
         "SingleExcitation",
-<<<<<<< HEAD
         "XXMINYY",
         "XXPLUSYY",
-=======
         "R",
->>>>>>> 5eb2cb8b
     ]
 
     @property
@@ -1374,20 +1353,13 @@
     def _matrix(cls, params):
         return cls.matrix
 
-<<<<<<< HEAD
-class SDG(Observable, metaclass=ABCMeta):
-    """Class for S Dagger Gate."""
-
-    num_params = 0
-    num_wires = 1
-    eigvals = torch.tensor([1, -i], dtype=C_DTYPE)
-=======
+
 class SDG(Operation, metaclass=ABCMeta):
     """Class for SDG Gate."""
 
     num_params = 0
     num_wires = 1
->>>>>>> 5eb2cb8b
+
     matrix = mat_dict["sdg"]
     func = staticmethod(tqf.sdg)
 
@@ -1395,21 +1367,7 @@
     def _matrix(cls, params):
         return cls.matrix
 
-<<<<<<< HEAD
-    @classmethod
-    def _eigvals(cls, params):
-        return cls.eigvals
-
-    def diagonalizing_gates(self):
-        return []
-    
-class SXDG(Observable, metaclass=ABCMeta):
-    """Class for SX Dagger Gate."""
-
-    num_params = 0
-    num_wires = 1
-    eigvals = torch.tensor([1, -i], dtype=C_DTYPE)
-=======
+
 class TDG(Operation, metaclass=ABCMeta):
     """Class for TDG Gate."""
 
@@ -1427,7 +1385,6 @@
 
     num_params = 0
     num_wires = 1
->>>>>>> 5eb2cb8b
     matrix = mat_dict["sxdg"]
     func = staticmethod(tqf.sxdg)
 
@@ -1435,44 +1392,7 @@
     def _matrix(cls, params):
         return cls.matrix
 
-<<<<<<< HEAD
-    @classmethod
-    def _eigvals(cls, params):
-        return cls.eigvals
-
-    
-class TDG(Observable, metaclass=ABCMeta):
-    """Class for T Dagger Gate."""
-
-    num_params = 0
-    num_wires = 1
-    eigvals = torch.tensor([1, np.exp(-1j * np.pi / 4)], dtype=C_DTYPE)
-    matrix = mat_dict["tdg"]
-    func = staticmethod(tqf.tdg)
-=======
-class CH(Operation, metaclass=ABCMeta):
-    """Class for CH Gate."""
-
-    num_params = 0
-    num_wires = 2
-    matrix = mat_dict["ch"]
-    func = staticmethod(tqf.ch)
->>>>>>> 5eb2cb8b
-
-    @classmethod
-    def _matrix(cls, params):
-        return cls.matrix
-
-<<<<<<< HEAD
-    @classmethod
-    def _eigvals(cls, params):
-        return cls.eigvals
-
-    def diagonalizing_gates(self):
-        return []
-    
-    
-=======
+
 class CCZ(Operation, metaclass=ABCMeta):
     """Class for CCZ Gate."""
 
@@ -1485,7 +1405,6 @@
     def _matrix(cls, params):
         return cls.matrix
 
->>>>>>> 5eb2cb8b
 class ISWAP(Operation, metaclass=ABCMeta):
     """Class for ISWAP Gate."""
 
@@ -1497,28 +1416,20 @@
     @classmethod
     def _matrix(cls, params):
         return cls.matrix
-<<<<<<< HEAD
-    
-class CS(DiagonalOperation, metaclass=ABCMeta):
-=======
+
 
 class CS(Operation, metaclass=ABCMeta):
->>>>>>> 5eb2cb8b
     """Class for CS Gate."""
 
     num_params = 0
     num_wires = 2
     matrix = mat_dict["cs"]
-<<<<<<< HEAD
     eigvals = np.array([1, 1, 1, 1j])
-=======
->>>>>>> 5eb2cb8b
     func = staticmethod(tqf.cs)
 
     @classmethod
     def _matrix(cls, params):
         return cls.matrix
-<<<<<<< HEAD
    
     @classmethod
     def _eigvals(cls, params):
@@ -1526,33 +1437,21 @@
     
 class CSDG(DiagonalOperation, metaclass=ABCMeta):
     """Class for CS Dagger Gate."""
-=======
-
-class CSDG(Operation, metaclass=ABCMeta):
-    """Class for CSDG Gate."""
->>>>>>> 5eb2cb8b
 
     num_params = 0
     num_wires = 2
     matrix = mat_dict["csdg"]
-<<<<<<< HEAD
     eigvals = np.array([1, 1, 1, -1j])
-=======
->>>>>>> 5eb2cb8b
     func = staticmethod(tqf.csdg)
 
     @classmethod
     def _matrix(cls, params):
         return cls.matrix
-<<<<<<< HEAD
-   
+
     @classmethod
     def _eigvals(cls, params):
         return cls.eigvals
  
-=======
-
->>>>>>> 5eb2cb8b
 class CSX(Operation, metaclass=ABCMeta):
     """Class for CSX Gate."""
 
@@ -1565,8 +1464,6 @@
     def _matrix(cls, params):
         return cls.matrix
 
-<<<<<<< HEAD
-    
 class CHadamard(Operation, metaclass=ABCMeta):
     """Class for CHadamard Gate."""
 
@@ -1639,7 +1536,7 @@
     @classmethod
     def _matrix(cls, params):
         return tqf.qubitunitary_matrix(mat_dict['toffoli'])
-=======
+
 class R(DiagonalOperation, metaclass=ABCMeta):
     """Class for R Gate."""
 
@@ -1650,15 +1547,11 @@
     @classmethod
     def _matrix(cls, params):
         return tqf.r_matrix(params)
->>>>>>> 5eb2cb8b
 
 H = Hadamard
 SH = SHadamard
 EchoedCrossResonance = ECR
-<<<<<<< HEAD
 CH = CHadamard
-=======
->>>>>>> 5eb2cb8b
 
 op_name_dict = {
     "hadamard": Hadamard,
@@ -1726,29 +1619,19 @@
     "ecr": ECR,
     "echoedcrossresonance": ECR,
     "sdg": SDG,
-<<<<<<< HEAD
-    "sxdg": SXDG,
-    "tdg": TDG,
-    "iswap": ISWAP,   
     "cs": CS,
-    "csdg": CSDG,
-    "csx": CSX,
     "chadamard": CHadamard,
-    "ch": CHadamard,
-    "ccz": CCZ,
+    "ch": CH,
     "dcx":DCX,
     "xxminyy": XXMINYY,
     "xxplusyy": XXPLUSYY,
     "c3x": C3X,
-=======
     "tdg": TDG,
     "sxdg": SXDG,
     "ch": CH,
     "ccz": CCZ,
     "iswap": ISWAP,
-    "cs": CS,
     "csdg": CSDG,
     "csx": CSX,
     "r": R,
->>>>>>> 5eb2cb8b
 }